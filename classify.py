#!/usr/bin/env python3

import argparse
import collections
import logging
import os
import sys
import traceback
import warnings
from functools import partial

import confidence
import lir
from lir import transformers
from matplotlib import pyplot as plt
import numpy as np
import json
import scipy.spatial
import scipy.stats
from sklearn.linear_model import LogisticRegression
from sklearn.neural_network import MLPClassifier
import sklearn.model_selection
import sklearn.neighbors
import sklearn.pipeline
import sklearn.preprocessing
import sklearn.svm
from tqdm import tqdm
from sklearn.metrics import roc_curve, roc_auc_score

from authorship import data
from authorship import vocalize_data
from authorship import experiments

DEFAULT_LOGLEVEL = logging.WARNING
LOG = logging.getLogger(__name__)


def setupLogging(args):
    loglevel = max(logging.DEBUG, min(logging.CRITICAL, DEFAULT_LOGLEVEL + (args.q - args.v) * 10))

    # setup formatter
    log_format = '[%(asctime)-15s %(levelname)s] %(name)s: %(message)s'
    fmt = logging.Formatter(log_format)

    ch = logging.StreamHandler()
    ch.setFormatter(fmt)
    ch.setLevel(loglevel)
    logging.getLogger().addHandler(ch)

    # setup a file handler
    fh = logging.FileHandler('run.log', mode='w')
    fh.setFormatter(fmt)
    fh.setLevel(logging.INFO)
    logging.getLogger().addHandler(fh)

    logging.getLogger('').setLevel(logging.DEBUG)


class KdeCdfTransformer(sklearn.base.TransformerMixin):
    def __init__(self, value_range=(None, None), resolution=1000, plot_cdf=False):
        self._value_range = value_range
        self._resolution = resolution
        self._kernels = None
        self._plot_cdf = plot_cdf

    def get_range(self, feature_values):
        lower = self._value_range[0] or np.min(feature_values)
        upper = self._value_range[1] or np.max(feature_values)

        return lower, upper

    def fit(self, X):
        assert len(X.shape) == 2

        self._kernels = []
        for i in range(X.shape[1]):
            feature_values = X[:, i]
            lower, upper = self.get_range(feature_values)

            kernel = sklearn.neighbors.KernelDensity(kernel='gaussian', bandwidth=.1).fit(feature_values.reshape(-1, 1))
            precomputed_values = np.arange(self._resolution + 1).reshape(-1, 1) / self._resolution * (
                    upper - lower) + lower
            density = np.exp(kernel.score_samples(precomputed_values))
            cumulative_density = np.cumsum(density)
            cumulative_density = cumulative_density / cumulative_density[-1]
            self._kernels.append(cumulative_density)

            if self._plot_cdf:
                plt.plot(precomputed_values, cumulative_density)

        if self._plot_cdf:
            plt.show()

        return self

    def transform(self, X):
        assert self._kernels is not None
        assert len(X.shape) == 2
        assert X.shape[1] == len(self._kernels)

        features = []
        for i in range(X.shape[1]):
            feature_values = X[:, i]
            lower, upper = self.get_range(feature_values)

            percentiles = self._kernels[i][((feature_values - lower) / (upper - lower) * self._resolution).astype(int)]
            features.append(percentiles)

        return np.stack(features, axis=1)


class GaussianCdfTransformer(sklearn.base.TransformerMixin):
    def fit(self, X):
        self._mean = np.mean(X, axis=0)
        self._std = np.std(X, axis=0)

        self._valid_features = self._std > 0
        self._mean = self._mean[self._valid_features]
        self._std = self._std[self._valid_features]

        return self

    def transform(self, X):
        assert len(X.shape) == 2
        X = X[:, self._valid_features]
        return scipy.stats.norm.cdf(X, self._mean, self._std)


GaussParams = collections.namedtuple('StandardParams', ['mean0', 'std0', 'mean1', 'std1'])


class GaussianScorer(sklearn.base.BaseEstimator):
    def __init__(self):
        pass

    def fit(self, X, y):
        assert np.all(np.arange(np.max(y) + 1) == np.unique(
            y)), 'classes must be numbered 0..n and all classes must occur at least once'

        self._classes = np.unique(y)
        self._models = {}
        for cls in self._classes:
            X0 = X[y != cls]
            X1 = X[y == cls]

            mean0 = np.mean(X0, axis=0)
            std0 = np.std(X0, axis=0)
            mean1 = np.mean(X1, axis=0)
            std1 = np.std(X1, axis=0)

            # if parameters could not be estimated, assume std 1
            std0[std0 == 0] = 1
            std1[std1 == 0] = 1

            self._models[cls] = GaussParams(mean0, std0, mean1, std1)

    def predict_proba(self, X):
        return lir.util.to_probability(self.predict_lr(X))

    def predict(self, X):
        p = self.predict_proba(X)
        return np.argmax(p, axis=1)

    def predict_lr(self, X):
        p = []
        for cls in self._classes:
            params = self._models[cls]
            p0 = scipy.stats.norm.pdf(X, params.mean0, params.std0)
            p1 = scipy.stats.norm.pdf(X, params.mean1, params.std1)
            with np.errstate(divide='ignore'):
                p.append(p1 / (p0 + p1))

        return np.prod(lir.to_odds(np.array(p)),
                       axis=2).T  # multiply the odds over categories (assume conditional independence)


class BrayDistance(sklearn.base.TransformerMixin):
    def fit(self, X, y=None):
        return self

    def transform(self, X):
        assert len(X.shape) == 3
        assert X.shape[2] == 2

        left = X[:, :, 0]
        right = X[:, :, 1]

        return np.abs(right - left) / (np.abs(right + left) + 1)


class ShanDistanceVector(sklearn.base.TransformerMixin):
    def fit(self, X, y=None):
        return self

    def transform(self, X):
        assert len(X.shape) == 3
        assert X.shape[2] == 2

        p = X[:, :, 0]
        q = X[:, :, 1]
        m = (p + q) / 2.0

        left = scipy.spatial.distance.rel_entr(p, m)
        right = scipy.spatial.distance.rel_entr(q, m)

        try:
            result = np.sqrt((left + right) / 2.)
        except:
            raise ValueError(
                'illegal input for ShanDistanceVector (relative entropy may be negative if input contains values > 1)')

        assert X.shape[0:2] == result.shape
        return result


class VectorDistance(sklearn.base.TransformerMixin):
    def __init__(self, dfunc):
        self._dfunc = dfunc

    def fit(self, X, y=None):
        return self

    def transform(self, X):
        assert len(X.shape) == 3
        assert X.shape[2] == 2

        distance_by_pair = []
        for z in range(X.shape[0]):
            dist = self._dfunc(X[z, :, 0], X[z, :, 1])
            distance_by_pair.append(dist)

        return np.array(distance_by_pair).reshape(-1, 1)

    def predict_proba(self, X):
        p0 = self.transform(X)
        return np.stack([p0, 1 / p0], axis=1)


class makeplots:
    def __init__(self, path_prefix=None):
        self.path_prefix = path_prefix

    def __call__(self, lrs, y, title='', shortname=''):
        n_same = int(np.sum(y))
        n_diff = int(y.size - np.sum(y))
        cllr = lir.metrics.cllr(lrs, y)
        acc = np.mean((lrs > 1) == y)

        LOG.info(f'  total counts by class (sum of all repeats): diff={n_diff}; same={n_same}')
        LOG.info(
            f'  average LR by class: 1/{np.exp(np.mean(-np.log(lrs[y == 0])))}; {np.exp(np.mean(np.log(lrs[y == 1])))}')
        LOG.info(
            f'  cllr, acc: {cllr, acc}')

        path_prefix = os.path.join(self.path_prefix, shortname.replace('*', ''))
        tippet_path = f'{path_prefix}_tippet.png' if self.path_prefix is not None else None
        pav_path = f'{path_prefix}_pav.png' if self.path_prefix is not None else None
        ece_path = f'{path_prefix}_ece.png' if self.path_prefix is not None else None

        kw_figure = {}

        lir.plotting.plot_tippett(lrs, y, savefig=tippet_path, kw_figure=kw_figure)
        lir.plotting.plot_pav(lrs, y, savefig=pav_path, kw_figure=kw_figure)
        lir.ece.plot(lrs, y, path=ece_path, on_screen=not ece_path, kw_figure=kw_figure)


def get_pairs(X, y, conv_ids, voc_conv_pairs, voc_scores, sample_size):
    """
    X = conversations - from the transcriptions
    y = labels (speaker id) - from the transcriptions
    conv_ids = conversation id per instance - from the transcriptions
    voc_conv_pairs = pair of conversation ids compared using vocalise
    voc_scores = vocalise score for each pair in the voc_conv_pairs
    sample_size = maximum number of samples per label

    actual number of samples is expected to be smaller if vocalize scores are missing!!

    return: transcriptions pairs, labels 0 or 1, vocalize score
    """
    # pair instances: same source and different source
    pairs_transformation = transformers.InstancePairing(same_source_limit=int(sample_size),
                                                        different_source_limit=int(sample_size))
    X_pairs, y_pairs = pairs_transformation.transform(X, y)
    pairing = pairs_transformation.pairing  # indices of pairs based on the transcriptions
    conv_pairs = np.apply_along_axis(lambda a: np.array([conv_ids[a[0]], conv_ids[a[1]]]), 1, pairing)  # from indices to the actual pairs

    # search the pair based on transcription within the conv_ids (order of the speaker ids is not crucial)
    # and return the vocalise score if no score exists set value to NaN
    voc_scores_subset = np.apply_along_axis(
        lambda a: voc_scores[np.where(voc_conv_pairs == set(a))[0]][0][0]
        if len(np.where(voc_conv_pairs == set(a))[0]) == 1 else np.NaN, 1, conv_pairs)

    # to be able to combine the two systems we work only with the data that overlap
    voc_score_clean = voc_scores_subset[~np.isnan(voc_scores_subset)]
    y_pairs_clean = y_pairs[~np.isnan(voc_scores_subset)]
    X_pairs_clean = X_pairs[~np.isnan(voc_scores_subset), :, :]
    conv_pairs_clean = conv_pairs[~np.isnan(voc_scores_subset)]

    return X_pairs_clean, voc_score_clean, y_pairs_clean, conv_pairs_clean


def get_batch_simple(X, y, conv_ids, voc_conv_pairs, voc_scores, repeats, max_n_of_pairs_per_class, preprocessor):
    for i in range(repeats):
        authors = np.unique(y)
        authors_train, authors_test = sklearn.model_selection.train_test_split(authors, test_size=.1, random_state=i)

        # prep data for train
        X_subset_for_train = X[np.isin(y, authors_train), :]
        X_subset_for_train = preprocessor.fit_transform(X_subset_for_train)
        y_subset_for_train = y[np.isin(y, authors_train)]
        conv_ids_subset_for_train = conv_ids[np.isin(y, authors_train)]

        # prep data for test
        X_subset_for_test = X[np.isin(y, authors_test), :]
        X_subset_for_test = preprocessor.transform(X_subset_for_test)
        y_subset_for_test = y[np.isin(y, authors_test)]
        conv_ids_subset_for_test = conv_ids[np.isin(y, authors_test)]

<<<<<<< HEAD
        X_train, X_voc_train, y_train, conv_pairs_train = get_pairs(X_subset_for_train, y_subset_for_train,
                                                                    conv_ids_subset_for_train, voc_conv_pairs,
                                                                    voc_scores, max_n_of_pairs_per_class)
        X_test, X_voc_test, y_test, conv_pairs_test = get_pairs(X_subset_for_test, y_subset_for_test,
                                                                conv_ids_subset_for_test, voc_conv_pairs, voc_scores,
                                                                max_n_of_pairs_per_class)
=======
        X_train, X_voc_train, y_train = get_pairs(X_subset_for_train, y_subset_for_train, conv_ids_subset_for_train,
                                                  voc_conv_pairs, voc_scores, max_n_of_pairs_per_class)
        X_test, X_voc_test, y_test = get_pairs(X_subset_for_test, y_subset_for_test, conv_ids_subset_for_test,
                                               voc_conv_pairs, voc_scores, 2000)
>>>>>>> aa8a1858

        yield X_train, X_voc_train, y_train, X_test, X_voc_test, y_test, conv_pairs_test


def evaluate_samesource(desc, dataset, voc_data, device, n_frequent_words, max_n_of_pairs_per_class, preprocessor, classifier,
                        calibrator, plot=None, repeats=1, min_num_of_words=0, all_metrics=False):
    """
    Run an experiment with the parameters provided.

    :param desc: free text description of the experiment
    :param dataset: path to transcript index file
    :param voc_data: path to vocalise output
    :param n_frequent_words: int: number of most frequent words to be used in the analysis
    :param max_n_of_pairs_per_class: maximum number of pairs per class (same- or different-source) to be taken
    :param preprocessor: Pipeline: an sklearn pipeline
    :param classifier: Pipeline: an sklearn pipeline with a classifier as last element
    :param calibrator: a LIR calibrator
    :param plot: a plotting function
    :param repeats: int: the number of times the experiment is run

    :return: cllr, accuracy, eer, recall, precision (if all_metrics=True then cllr, cllr_min, cllr_cal, accuracy, eer,
             recall, true negative rate, precision, mean_logLR_diff, mean_logLR_same)
    """

    clf = lir.CalibratedScorer(classifier, calibrator)  # set up classifier and calibrator for authorship technique
    voc_cal = lir.ScalingCalibrator(lir.LogitCalibrator())  # set up calibrator for vocalise output
    mfw_voc_clf = lir.CalibratedScorer(LogisticRegression(class_weight='balanced'), calibrator)  # set up logit as classifier and calibrator for a type of fusion
    combine_features_flag = False  # In current setting, a distance scorer always has 1 step while a ML has 2
    if len(clf.scorer.named_steps) > 1:
        combine_features_flag = True
        features_clf = lir.CalibratedScorer(clf.scorer.steps[1][1], calibrator)  # set up classifier and calibrator for a type of fusion

    ds = data.DataSource(dataset, n_frequent_words=n_frequent_words, min_num_of_words=min_num_of_words)
    X, y, conv_ids = ds.get()
    voc_ds = vocalize_data.VocalizeDataSource(voc_data, device=device)
    voc_conv_pairs, voc_scores = voc_ds.get()

    assert X.shape[0] > 0

    desc_pre = '; '.join(name for name, tr in preprocessor.steps)
    desc_clf = '; '.join(name for name, tr in clf.scorer.steps)
    title = f'{desc}: using common source model: {desc_pre}; {desc_clf}; {ds}; repeats={repeats}'
    LOG.info(title)
    LOG.info(f'{desc}: number of speakers: {np.unique(y).size}')
    LOG.info(f'{desc}: number of instances: {y.size}')

    # X = preprocessor.fit_transform(X)  # shouldn't this take place on the x_train and then on x_test?

    lrs_mfw = []
    lrs_voc = []
    lrs_comb_a = []
    lrs_comb_b = []
    lrs_features = []
    y_all = []
    results_to_save = collections.defaultdict(dict)

    for count, (X_train, X_voc_train, y_train, X_test, X_voc_test, y_test, conv_pairs_test) in tqdm(enumerate(
            get_batch_simple(X, y, conv_ids, voc_conv_pairs, voc_scores, repeats,
                             max_n_of_pairs_per_class, preprocessor))):

        # keep pairs and flags for test per repeat
        results_to_save[count]['train'] = y_train.tolist()
        results_to_save[count]['pairs'] = conv_pairs_test.tolist()
        results_to_save[count]['y'] = y_test.tolist()

        # there are three ways to combine the mfw method with the voc output
        # 1. assume that mfw and voc LR are independent and multiply them (m1)
        # 2a. apply logit using as input the mfc and the voc score, then calibrate the resulted score (m2a)
        # 2b. apply logit using as input the mfc score, the voc score, and their product, then calibrate
        #     the resulted score (m2a)
        # 3. use the voc score as additional feature to the mfw input vector (m3)
        # NOTE: m3 can be used only if the scorer is a classification alg, otherwise m3 = m2 with scorer always a logit

        # calculate LRs for vocalize output (for m1)
        voc_cal.fit(X=X_voc_train, y=y_train)
        lrs_voc.append(voc_cal.transform(X_voc_test))

        # mfw - fit a classifier and calculate LRs (for m1, the resulted scorer can also be used for m2)
        clf.fit(X_train, y_train)
        lrs_mfw.append(clf.predict_lr(X_test))
        y_all.append(y_test)

        # take scores from mfw scorer and combine with voc output using logit then calibrate (for m2)
        mfw_scores_train = lir.apply_scorer(clf.scorer, X_train)

        # scale voc_score to match the value range of the mfw classifier (0-1)
        scaler = sklearn.preprocessing.MinMaxScaler()
        scaler.fit(X_voc_train.reshape(-1, 1))
        X_voc_train_norm = scaler.transform(X_voc_train.reshape(-1, 1)).T
        X_voc_test_norm = scaler.transform(X_voc_test.reshape(-1, 1)).T

        # X_comb_train = np.vstack((np.squeeze(mfw_scores_train), X_voc_train_norm)).T  # don't recall why squeeze
        X_comb_train_a = np.vstack((mfw_scores_train, X_voc_train_norm)).T
        mfw_voc_clf.fit(X_comb_train_a, y_train)

        mfw_scores_test = lir.apply_scorer(clf.scorer, X_test)
        # X_comb_test = np.vstack((np.squeeze(mfw_scores_test), X_voc_test_norm)).T
        X_comb_test_a = np.vstack((mfw_scores_test, X_voc_test_norm)).T
        lrs_comb_a.append(mfw_voc_clf.predict_lr(X_comb_test_a))

        prod_train = X_comb_train_a[:, 0]*X_comb_train_a[:, 1]
        X_comb_train_b = np.vstack((mfw_scores_train, X_voc_train_norm, prod_train)).T
        mfw_voc_clf.fit(X_comb_train_b, y_train)
        prod_test = X_comb_test_a[:, 0] * X_comb_test_a[:, 1]
        X_comb_test_b = np.vstack((mfw_scores_test, X_voc_test_norm, prod_test)).T
        lrs_comb_b.append(mfw_voc_clf.predict_lr(X_comb_test_b))

        results_to_save[count]['lrs_mfw'] = lrs_mfw[count].tolist()
        results_to_save[count]['lrs_voc'] = lrs_voc[count].tolist()
        results_to_save[count]['lrs_comb'] = lrs_comb[count].tolist()

        # check type of scorer (for m3). In current setting, a distance scorer always has 1 step while a ML has 2
        if combine_features_flag:
            X_train_onevector = clf.scorer.steps[0][1].transform(X_train)
            X_train_onevector = np.column_stack((X_train_onevector, X_voc_train_norm.T))
            features_clf.fit(X_train_onevector, y_train)

            X_test_onevector = clf.scorer.steps[0][1].transform(X_test)
            X_test_onevector = np.column_stack((X_test_onevector, X_voc_test_norm.T))
            lrs_features.append(features_clf.predict_lr(X_test_onevector))

            results_to_save[count]['lrs_feat'] = lrs_features[count].tolist()

    lrs_mfw = np.concatenate(lrs_mfw)
    lrs_voc = np.concatenate(lrs_voc)
    lrs_comb_a = np.concatenate(lrs_comb_a)
    lrs_comb_b = np.concatenate(lrs_comb_b)
    if combine_features_flag:
        lrs_features = np.concatenate(lrs_features)
    y_all = np.concatenate(y_all)

    with open('frida/predictions/predictions_per_repeat.json', 'w') as fp:
        json.dump(results_to_save, fp)

    if plot is not None:
        plot(lrs_mfw, y_all, title=title, shortname=desc)

    mfw_res = calculate_metrics(lrs_mfw, y_all, full_list=all_metrics)
    voc_res = calculate_metrics(lrs_voc, y_all, full_list=all_metrics)
    lrs_multi = np.multiply(lrs_mfw, lrs_voc)
<<<<<<< HEAD
    lrs_multi_res = calculate_metrics(lrs_multi, y_all, full_list=all_metrics)
    comb_res = calculate_metrics(lrs_comb, y_all, full_list=all_metrics)
=======
    lrs_multi_res = calculate_metrics(lrs_multi, y_all)
    comb_res_a = calculate_metrics(lrs_comb_a, y_all, full_list=all_metrics)
    comb_res_b = calculate_metrics(lrs_comb_b, y_all, full_list=all_metrics)
>>>>>>> aa8a1858
    if combine_features_flag:
        feat_res = calculate_metrics(lrs_features, y_all, full_list=all_metrics)
        return mfw_res, voc_res, lrs_multi_res, comb_res_a, comb_res_b, feat_res
    else:
        return mfw_res, voc_res, lrs_multi_res, comb_res_a, comb_res_b


def calculate_metrics(lrs, y, full_list=False):

    cllr = lir.metrics.cllr(lrs, y)
    acc = np.mean((lrs > 1) == y)
    recall = np.mean(lrs[y == 1] > 1)  # true positive rate
    precision = np.mean(y[lrs > 1] == 1)

    fpr, tpr, threshold = roc_curve(list(y), list(lrs), pos_label=1)
    fnr = 1 - tpr
    eer = fpr[np.nanargmin(np.absolute((fnr - fpr)))]
    auc = roc_auc_score(list(y), list(lrs))

    if full_list:
        cllrmin = lir.metrics.cllr_min(lrs, y)
        cllrcal = cllr - cllrmin
        tnr = np.mean(lrs[y == 0] < 1)  # true negative rate
        mean_logLR_diff = np.mean(np.log(lrs[y == 0]))
        mean_logLR_same = np.mean(np.log(lrs[y == 1]))
        Metrics = collections.namedtuple('Metrics', ['cllr', 'cllrmin', 'cllrcal', 'accuracy', 'eer', 'auc', 'recall',
                                                     'tnr', 'precision', 'mean_logLR_diff', 'mean_logLR_same'])
        res = Metrics(cllr, cllrmin, cllrcal, acc, eer, auc, recall, tnr, precision, mean_logLR_diff, mean_logLR_same)
    else:
        Metrics = collections.namedtuple('Metrics', ['cllr', 'accuracy', 'eer', 'auc', 'recall', 'precision'])
        res = Metrics(cllr, acc, eer, auc, recall, precision)

    return res


def aggregate_results(out_dir, results):
    for params, result in results:
        desc = ', '.join(f'{name}={value}' for name, value in params)
        print(f'mfw only: {result[0]._fields} = {list(np.round(result[0], 3))}--{desc}')
        print(f'voc only: {result[1]._fields} = {list(np.round(result[1], 3))}--{desc}')
        print(f'lrs comb by multi: {result[2]._fields} = {list(np.round(result[2], 3))}--{desc}')
        print(f'lrs comb by logiA: {result[3]._fields} = {list(np.round(result[3], 3))}--{desc}')
        print(f'lrs comb by logiB: {result[4]._fields} = {list(np.round(result[4], 3))}--{desc}')
        if len(result) == 6:
            print(f'lrs comb by featu: {result[5]._fields} = {list(np.round(result[5], 3))}--{desc}')


def run(dataset, voc_data, resultdir):
    ### PREPROCESSORS for authorship verification

    prep_none = sklearn.pipeline.Pipeline([
        ('scale:none', None),
        ('pop:none', None),
    ])

    prep_std = sklearn.pipeline.Pipeline([
        ('scale:standard', sklearn.preprocessing.StandardScaler()),
        ('pop:none', None),
    ])

    prep_norm = sklearn.pipeline.Pipeline([
        ('scale:norm', sklearn.preprocessing.Normalizer()),
        ('pop:none', None),
    ])

    prep_gauss = sklearn.pipeline.Pipeline([
        ('pop:gauss', GaussianCdfTransformer()),  # cumulative density function for each feature
        # ('pop:gauss', sklearn.preprocessing.QuantileTransformer()),  # cumulative density function for each feature
    ])

    prep_kde = sklearn.pipeline.Pipeline([
        ('scale:standard', sklearn.preprocessing.StandardScaler()),
        ('pop:kde', KdeCdfTransformer()),  # cumulative density function for each feature
    ])

    ### CLASSIFIERS for authorship verification

    dist_br = sklearn.pipeline.Pipeline([
        ('dist:bray', VectorDistance(scipy.spatial.distance.braycurtis)),
    ])

    dist_ma = sklearn.pipeline.Pipeline([
        ('dist:man', VectorDistance(scipy.spatial.distance.cityblock)),
    ])

    logit = sklearn.pipeline.Pipeline([
        ('diff:abs', transformers.AbsDiffTransformer()),
        ('clf:logit', LogisticRegression(max_iter=600, class_weight='balanced')),
    ])

    logit_br = sklearn.pipeline.Pipeline([
        ('bray', BrayDistance()),
        ('clf:logit', LogisticRegression(max_iter=600, class_weight='balanced')),
    ])

    svm = sklearn.pipeline.Pipeline([
        ('diff:abs', transformers.AbsDiffTransformer()),
        # ('diff:shan', ShanDistanceVector()),
        # ('diff:bray', BrayDistance()),
        ('clf:svc', sklearn.svm.SVC(gamma='scale', kernel='linear', probability=True, class_weight='balanced')),
    ])

    svm_br = sklearn.pipeline.Pipeline([
        ('diff:bray', BrayDistance()),
        ('clf:svc', sklearn.svm.SVC(gamma='scale', kernel='linear', probability=True, class_weight='balanced')),
    ])

    br_mlp = sklearn.pipeline.Pipeline([
        ('diff:bray', BrayDistance()),
        ('clf:mlp', MLPClassifier(solver='adam', max_iter=800, alpha=0.001, hidden_layer_sizes=(5, ), random_state=1)),
    ])

    exp = experiments.Evaluation(evaluate_samesource, partial(aggregate_results, resultdir))

    exp.parameter('dataset', dataset)
    exp.parameter('voc_data', voc_data)
    exp.parameter('device', 'telephone')  # options: telephone, headset, SM58close, AKGC400BL, SM58far
    # exp.parameter('plot', makeplots(resultdir))

    exp.parameter('min_num_of_words', 0)

    exp.parameter('n_frequent_words', 200)
    exp.addSearch('n_frequent_words', [100, 200, 300], include_default=False)

    exp.parameter('max_n_of_pairs_per_class', 2500)
<<<<<<< HEAD
    exp.addSearch('max_n_of_pairs_per_class', [500, 1000, 2000], include_default=False)
=======
    exp.addSearch('max_n_of_pairs_per_class', [3000, 4000], include_default=False)
>>>>>>> aa8a1858

    exp.parameter('preprocessor', prep_gauss)

    exp.parameter('classifier', ('bray_logit', logit_br))
    exp.addSearch('classifier', [('man_logit', logit), ('dist_man', dist_ma), ('bray_svm', svm_br), ('bray_logit', logit_br)], include_default=False)

    exp.parameter('calibrator', lir.ScalingCalibrator(lir.KDECalibrator()))
    exp.parameter('repeats', 10)

    try:
        # exp.runDefaults()
        exp.runSearch('max_n_of_pairs_per_class')
        # exp.runFullGrid(['n_frequent_words', 'max_n_of_pairs_per_class'])

    except Exception as e:
        LOG.fatal(e.args[1])
        LOG.fatal(e.args[0])
        exc_type, exc_value, exc_traceback = sys.exc_info()
        traceback.print_tb(exc_traceback, file=sys.stdout)


if __name__ == '__main__':
    config = confidence.load_name('authorship', 'local')
    warnings.filterwarnings("error")
    np.random.seed(0)

    parser = argparse.ArgumentParser()
    parser.add_argument('-v', help='increases verbosity', action='count', default=0)
    parser.add_argument('-q', help='decreases verbosity', action='count', default=0)
    parser.add_argument('--data', metavar='FILENAME',
                        help=f'dataset to be used; index file as generated by `sha256sum` (default: {config.data})',
                        default=config.data)
    parser.add_argument('--vocalise-data', metavar='FILENAME',
                        help=f'vocalize output to be used; (default: {config.vocalise_data})',
                        default=config.vocalise_data)
    parser.add_argument('--output-directory', '-o', metavar='DIRNAME',
                        help=f'path to generated output files (default: {config.resultdir})', default=config.resultdir)
    args = parser.parse_args()

    setupLogging(args)

    os.makedirs(args.output_directory, exist_ok=True)
    run(args.data, args.vocalise_data, args.output_directory)<|MERGE_RESOLUTION|>--- conflicted
+++ resolved
@@ -316,19 +316,12 @@
         y_subset_for_test = y[np.isin(y, authors_test)]
         conv_ids_subset_for_test = conv_ids[np.isin(y, authors_test)]
 
-<<<<<<< HEAD
         X_train, X_voc_train, y_train, conv_pairs_train = get_pairs(X_subset_for_train, y_subset_for_train,
                                                                     conv_ids_subset_for_train, voc_conv_pairs,
                                                                     voc_scores, max_n_of_pairs_per_class)
         X_test, X_voc_test, y_test, conv_pairs_test = get_pairs(X_subset_for_test, y_subset_for_test,
                                                                 conv_ids_subset_for_test, voc_conv_pairs, voc_scores,
-                                                                max_n_of_pairs_per_class)
-=======
-        X_train, X_voc_train, y_train = get_pairs(X_subset_for_train, y_subset_for_train, conv_ids_subset_for_train,
-                                                  voc_conv_pairs, voc_scores, max_n_of_pairs_per_class)
-        X_test, X_voc_test, y_test = get_pairs(X_subset_for_test, y_subset_for_test, conv_ids_subset_for_test,
-                                               voc_conv_pairs, voc_scores, 2000)
->>>>>>> aa8a1858
+                                                                2000)
 
         yield X_train, X_voc_train, y_train, X_test, X_voc_test, y_test, conv_pairs_test
 
@@ -438,7 +431,8 @@
 
         results_to_save[count]['lrs_mfw'] = lrs_mfw[count].tolist()
         results_to_save[count]['lrs_voc'] = lrs_voc[count].tolist()
-        results_to_save[count]['lrs_comb'] = lrs_comb[count].tolist()
+        results_to_save[count]['lrs_comb_a'] = lrs_comb_a[count].tolist()
+        results_to_save[count]['lrs_comb_b'] = lrs_comb_b[count].tolist()
 
         # check type of scorer (for m3). In current setting, a distance scorer always has 1 step while a ML has 2
         if combine_features_flag:
@@ -469,14 +463,9 @@
     mfw_res = calculate_metrics(lrs_mfw, y_all, full_list=all_metrics)
     voc_res = calculate_metrics(lrs_voc, y_all, full_list=all_metrics)
     lrs_multi = np.multiply(lrs_mfw, lrs_voc)
-<<<<<<< HEAD
-    lrs_multi_res = calculate_metrics(lrs_multi, y_all, full_list=all_metrics)
-    comb_res = calculate_metrics(lrs_comb, y_all, full_list=all_metrics)
-=======
     lrs_multi_res = calculate_metrics(lrs_multi, y_all)
     comb_res_a = calculate_metrics(lrs_comb_a, y_all, full_list=all_metrics)
     comb_res_b = calculate_metrics(lrs_comb_b, y_all, full_list=all_metrics)
->>>>>>> aa8a1858
     if combine_features_flag:
         feat_res = calculate_metrics(lrs_features, y_all, full_list=all_metrics)
         return mfw_res, voc_res, lrs_multi_res, comb_res_a, comb_res_b, feat_res
@@ -602,11 +591,7 @@
     exp.addSearch('n_frequent_words', [100, 200, 300], include_default=False)
 
     exp.parameter('max_n_of_pairs_per_class', 2500)
-<<<<<<< HEAD
-    exp.addSearch('max_n_of_pairs_per_class', [500, 1000, 2000], include_default=False)
-=======
     exp.addSearch('max_n_of_pairs_per_class', [3000, 4000], include_default=False)
->>>>>>> aa8a1858
 
     exp.parameter('preprocessor', prep_gauss)
 
